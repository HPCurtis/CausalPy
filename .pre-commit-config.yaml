ci:
  autofix_prs: false

# See https://pre-commit.com for more information
# See https://pre-commit.com/hooks.html for more hooks
repos:
  - repo: https://github.com/lucianopaz/head_of_apache
    rev: "0.0.3"
    hooks:
      - id: head_of_apache
        args:
          - --author=The PyMC Labs Developers
          - --exclude=docs/
          - --exclude=scripts/
  - repo: https://github.com/pre-commit/pre-commit-hooks
    rev: v4.6.0
    hooks:
      - id: debug-statements
      - id: trailing-whitespace
        exclude_types: [svg]
      - id: end-of-file-fixer
        exclude_types: [svg]
      - id: check-yaml
      - id: check-added-large-files
        exclude: &exclude_pattern 'iv_weak_instruments.ipynb'
        args: ["--maxkb=1500"]
  - repo: https://github.com/astral-sh/ruff-pre-commit
<<<<<<< HEAD
    rev: v0.5.0
=======
    rev: v0.5.1
>>>>>>> 480816bb
    hooks:
      # Run the linter
      - id: ruff
        types_or: [ python, pyi, jupyter ]
        args: [ --fix ]
      # Run the formatter
      - id: ruff-format
        types_or: [ python, pyi, jupyter ]
  - repo: https://github.com/econchick/interrogate
    rev: 1.7.0
    hooks:
      - id: interrogate
        # needed to make excludes in pyproject.toml work
        # see here https://github.com/econchick/interrogate/issues/60#issuecomment-735436566
        pass_filenames: false<|MERGE_RESOLUTION|>--- conflicted
+++ resolved
@@ -25,11 +25,7 @@
         exclude: &exclude_pattern 'iv_weak_instruments.ipynb'
         args: ["--maxkb=1500"]
   - repo: https://github.com/astral-sh/ruff-pre-commit
-<<<<<<< HEAD
-    rev: v0.5.0
-=======
     rev: v0.5.1
->>>>>>> 480816bb
     hooks:
       # Run the linter
       - id: ruff
